from setuptools import setup

with open("README.md", "r") as readme:
    long_description = readme.read()

with open('requirements.txt', 'r') as req:
    install_requires = req.read().splitlines()

setup(
    name='geoglows',
    packages=['geoglows'],
<<<<<<< HEAD
    version='0.17',
=======
    version='0.16.4',
>>>>>>> 66e9e90b
    description='Package for accessing data and APIs developed for the GEOGloWS initiative',
    long_description=long_description,
    long_description_content_type="text/markdown",
    author='Riley Hales',
    url='https://geoglows.org',
    project_urls=dict(Documentation='https://geoglows.readthedocs.io', Source='https://github.com/rileyhales/geoglows'),
    license='BSD 3-Clause',
    license_family='BSD',
    package_data={'': ['*.ipynb', '*.html']},
    include_package_data=True,
    python_requires='>=3.4',
<<<<<<< HEAD
    classifiers=[
        'Development Status :: 4 - Beta',
        'Programming Language :: Python :: 3',
        'Topic :: Scientific/Engineering :: Hydrology',
        'Topic :: Scientific/Engineering :: Visualization',
        'Intended Audience :: Science/Research',
        'License :: OSI Approved :: BSD License',
        'Natural Language :: English',
    ],
    install_requires=install_requires
)

# todo the rest of the bias functions and add docs
=======
    install_requires=['requests', 'plotly', 'jinja2', 'pandas', 'shapely', 'scipy']
)
>>>>>>> 66e9e90b
<|MERGE_RESOLUTION|>--- conflicted
+++ resolved
@@ -9,11 +9,7 @@
 setup(
     name='geoglows',
     packages=['geoglows'],
-<<<<<<< HEAD
     version='0.17',
-=======
-    version='0.16.4',
->>>>>>> 66e9e90b
     description='Package for accessing data and APIs developed for the GEOGloWS initiative',
     long_description=long_description,
     long_description_content_type="text/markdown",
@@ -24,8 +20,6 @@
     license_family='BSD',
     package_data={'': ['*.ipynb', '*.html']},
     include_package_data=True,
-    python_requires='>=3.4',
-<<<<<<< HEAD
     classifiers=[
         'Development Status :: 4 - Beta',
         'Programming Language :: Python :: 3',
@@ -36,10 +30,4 @@
         'Natural Language :: English',
     ],
     install_requires=install_requires
-)
-
-# todo the rest of the bias functions and add docs
-=======
-    install_requires=['requests', 'plotly', 'jinja2', 'pandas', 'shapely', 'scipy']
-)
->>>>>>> 66e9e90b
+)